--- conflicted
+++ resolved
@@ -13,7 +13,6 @@
 name = 'python-augeas'
 version = '1.0.3'
 
-<<<<<<< HEAD
 setup(name=name,
       version=version,
       author="Harald Hoyer",
@@ -39,33 +38,5 @@
               'release': ('setup.py', version),
           }
       },
-      )
-=======
-setup (name = name,
-       version = version,
-       author      = "Harald Hoyer",
-       author_email = "augeas-devel@redhat.com",
-       description = """Python bindings for Augeas""",
-       packages=find_packages(exclude=('test')),
-       setup_requires=["cffi>=1.0.0"],
-       cffi_modules=["augeas/ffi.py:ffi"],
-       install_requires=["cffi>=1.0.0"],
-       url = "http://augeas.net/",
-       classifiers=[
-           "Programming Language :: Python :: 2.7",
-           "Programming Language :: Python :: 3.4",
-           "Programming Language :: Python :: 3.5",
-           "Programming Language :: Python :: 3.6",
-           "Programming Language :: Python :: Implementation :: CPython",
-           "Programming Language :: Python :: Implementation :: PyPy",
-       ],
-       command_options = {
-           'build_sphinx': {
-               'project': ('setup.py', name),
-               'version': ('setup.py', version),
-               'release': ('setup.py', version),
-           }
-       },
-       test_suite="test.test_augeas",
-       )
->>>>>>> a16932eb
+      test_suite="test.test_augeas",
+      )